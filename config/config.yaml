--- conflicted
+++ resolved
@@ -1,12 +1,9 @@
 # master 配置
 master:
-<<<<<<< HEAD
+  rpcPort: ":9099"
   addr: "172.18.0.11"
   #addr: "127.0.0.1"
   port: ":9099"
-=======
-  rpcPort: ":9099"
->>>>>>> ea7fbf14
 
 # chunk server 配置
 chunk:
