package internal

import (
	"go.uber.org/atomic"
	"google.golang.org/grpc"
	"sync"
	"tinydfs-base/protocol/pb"
)

var DNInfo *DataNodeInfo

type DataNodeInfo struct {
	Id string
	// Conn is RPC connection with the leader of the master cluster.
	Conn *grpc.ClientConn
	// ioLoad represent IO load of a chunkserver.
	ioLoad atomic.Int64
	// taskChan is used to cache all incoming SendingTask.
	taskChan chan *SendingTask
}

var (
	// failSendResult contains all fail results of SendingTask that have been completed
	// but not notified to the master.
	// key: Chunk' id; value: slice of DataNode' id
	failSendResult = make(map[string][]string)
	// successSendResult contains all success results of SendingTask that have been
	// completed but not notified to the master.
	// key: Chunk' id; value: slice of DataNode' id
	successSendResult = make(map[string][]string)
	updateMapLock     = &sync.RWMutex{}
)

<<<<<<< HEAD
type PendingChunk struct {
	chunkId  string
	sendType int
}

type PendingChunks struct {
	infos map[PendingChunk][]string
	adds  map[string]string
=======
// SendingTask represent all Chunk sending jobs given by the master in one heartbeat.
type SendingTask struct {
	// Infos key: Chunk' id; value: slice of DataNode' id
	Infos map[string][]string `json:"infos"`
	// Adds key: DataNode' id; value: DataNode' address
	Adds map[string]string `json:"adds"`
>>>>>>> 72c141ee
}

func (d *DataNodeInfo) IncIOLoad() {
	d.ioLoad.Inc()
}

func (d *DataNodeInfo) DecIOLoad() {
	d.ioLoad.Dec()
}

func (d *DataNodeInfo) GetIOLoad() int64 {
	return d.ioLoad.Load()
}

func (d *DataNodeInfo) Add2chan(chunks *SendingTask) {
	d.taskChan <- chunks
}

func Merge2SendResult(newFailSendResult map[string][]string, newSuccessSendResult map[string][]string) {
	updateMapLock.Lock()
	defer updateMapLock.Unlock()
	for chunkId, dnIds := range newFailSendResult {
		if dataNodeIds, ok := failSendResult[chunkId]; ok {
			dataNodeIds = append(dataNodeIds, dnIds...)
		} else {
			failSendResult[chunkId] = dnIds
		}
	}

	for chunkId, dnIds := range newSuccessSendResult {
		if dataNodeIds, ok := successSendResult[chunkId]; ok {
			dataNodeIds = append(dataNodeIds, dnIds...)
		} else {
			successSendResult[chunkId] = dnIds
		}
	}
}

// HandleSendResult converts all results in failSendResult and successSendResult
// to protocol type and clear failSendResult and successSendResult.
func HandleSendResult() ([]*pb.ChunkInfo, []*pb.ChunkInfo) {
	updateMapLock.Lock()
	defer updateMapLock.Unlock()
	failChunkInfos := make([]*pb.ChunkInfo, 0)
	successChunkInfos := make([]*pb.ChunkInfo, 0)
	for chunkId, dataNodeIds := range failSendResult {
		for _, id := range dataNodeIds {
			failChunkInfos = append(failChunkInfos, &pb.ChunkInfo{
				ChunkId:    chunkId,
				DataNodeId: id,
			})
		}
	}
	for chunkId, dataNodeIds := range successSendResult {
		for _, id := range dataNodeIds {
			successChunkInfos = append(successChunkInfos, &pb.ChunkInfo{
				ChunkId:    chunkId,
				DataNodeId: id,
			})
		}
	}
	failSendResult = make(map[string][]string)
	successSendResult = make(map[string][]string)
	return failChunkInfos, successChunkInfos
}<|MERGE_RESOLUTION|>--- conflicted
+++ resolved
@@ -31,7 +31,10 @@
 	updateMapLock     = &sync.RWMutex{}
 )
 
-<<<<<<< HEAD
+var successSendResult = make(map[string][]string)
+
+var updateMapLock *sync.RWMutex
+
 type PendingChunk struct {
 	chunkId  string
 	sendType int
@@ -40,14 +43,12 @@
 type PendingChunks struct {
 	infos map[PendingChunk][]string
 	adds  map[string]string
-=======
 // SendingTask represent all Chunk sending jobs given by the master in one heartbeat.
 type SendingTask struct {
 	// Infos key: Chunk' id; value: slice of DataNode' id
 	Infos map[string][]string `json:"infos"`
 	// Adds key: DataNode' id; value: DataNode' address
 	Adds map[string]string `json:"adds"`
->>>>>>> 72c141ee
 }
 
 func (d *DataNodeInfo) IncIOLoad() {
