package internal

import (
	"context"
	"fmt"
	"github.com/avast/retry-go"
	"github.com/sirupsen/logrus"
	"github.com/spf13/viper"
	clientv3 "go.etcd.io/etcd/client/v3"
	"go.uber.org/atomic"
	"google.golang.org/grpc"
	"google.golang.org/grpc/credentials/insecure"
	"google.golang.org/grpc/metadata"
	"io"
	"io/fs"
	"os"
	"path/filepath"
	"strings"
	"sync"
	"time"
	"tinydfs-base/common"
	"tinydfs-base/protocol/pb"
	"tinydfs-base/util"
)

const (
	heartbeatRetryTime   = 5
	maxGoroutineNum      = 5
	inCompleteFileSuffix = "_incomplete"
)

<<<<<<< HEAD
// RegisterDataNode registers in the Master and get the datanode id
=======
// RegisterDataNode register this chunkserver to the master.
>>>>>>> 72c141ee
func RegisterDataNode() *DataNodeInfo {
	conn, _ := getMasterConn()
	c := pb.NewRegisterServiceClient(conn)
	ctx := context.Background()
	res, err := c.Register(ctx, &pb.DNRegisterArgs{
		ChunkIds: getLocalChunksId(),
	})
	if err != nil {
		logrus.Panicf("Fail to register, error code: %v, error detail: %s,", common.ChunkServerRegisterFailed, err.Error())
		// Todo 根据错误类型进行重试（当前master的register不会报错，所以err直接panic并重启即可）
		// Todo 错误可能是因为master的leader正好挂了，所以可以重新获取leader地址来重试
	}
	logrus.Infof("Register Success,get ID: %s", res.Id)
	var ioLoad atomic.Int64
	ioLoad.Store(0)
	return &DataNodeInfo{
		Id:       res.Id,
		Conn:     conn,
		ioLoad:   ioLoad,
		taskChan: make(chan *SendingTask),
	}
}

// getMasterConn get the RPC connection with the leader of the master cluster.
func getMasterConn() (*grpc.ClientConn, error) {
	ctx := context.Background()
	kv := clientv3.NewKV(GlobalChunkServerHandler.EtcdClient)
	getResp, err := kv.Get(ctx, common.LeaderAddressKey)
	if err != nil {
		logrus.Errorf("Fail to get kv when init, error detail: %s", err.Error())
		return nil, err
	}
	addr := string(getResp.Kvs[0].Value)
	addr = strings.Split(addr, common.AddressDelimiter)[0] + viper.GetString(common.MasterPort)
	logrus.Infof("leader master address is: %s", addr)
	conn, err := grpc.Dial(addr, grpc.WithTransportCredentials(insecure.NewCredentials()))
	if err != nil {
		logrus.Errorf("Fail to get connection to leader , error detail: %s", err.Error())
		return nil, err
	}
	return conn, nil
}

// Heartbeat run in a goroutine. It keeps looping to do heartbeat with master
// every several seconds. It sends the result of transferring Chunk and receive
// the information which Chunk need to be transferred next and put the information
// into the taskChan.
func Heartbeat() {
	for {
		err := retry.Do(func() error {
			failChunkInfos, successChunkInfos := HandleSendResult()
			c := pb.NewHeartbeatServiceClient(DNInfo.Conn)
			//TODO 10/29 判断Chunk是否满足条件，允许该cs运行
			heartbeatArgs := &pb.HeartbeatArgs{
				Id:                DNInfo.Id,
				ChunkId:           GetAllChunkIds(),
				IOLoad:            DNInfo.GetIOLoad(),
				SuccessChunkInfos: successChunkInfos,
				FailChunkInfos:    failChunkInfos,
			}
			heartbeatReply, err := c.Heartbeat(context.Background(), heartbeatArgs)
			if err != nil {
				conn, _ := getMasterConn()
				_ = DNInfo.Conn.Close()
				DNInfo.Conn = conn
				return err
			}
			if len(heartbeatReply.ChunkInfos) != 0 {
				// 存储一个chunk要去哪些DataNode
				infosMap := make(map[PendingChunk][]string)
				// 存储一个DataNode对应的Address地址
				addsMap := make(map[string]string)
				for i, info := range heartbeatReply.ChunkInfos {
					pc := PendingChunk{
						chunkId:  info.ChunkId,
						sendType: int(info.SendType),
					}
					dataNodeIds, ok := infosMap[pc]
					addsMap[info.DataNodeId] = heartbeatReply.DataNodeAddress[i]
					if ok {
						dataNodeIds = append(dataNodeIds, info.DataNodeId)
					} else {
						infosMap[pc] = []string{info.DataNodeId}
					}
				}
				DNInfo.Add2chan(&SendingTask{
					Infos: infosMap,
					Adds:  addsMap,
				})
			}
			return nil
		}, retry.Attempts(heartbeatRetryTime), retry.Delay(time.Second*5))
		if err != nil {
			logrus.Fatalf("[Id=%s] Reconnect failed. Offline.\n", DNInfo.Id)
		}
		time.Sleep(time.Second * time.Duration(viper.GetInt(common.ChunkHeartbeatSendTime)))
	}

}

func DoTransferFile(stream pb.PipLineService_TransferChunkServer) error {
	var (
		pieceOfChunk   *pb.PieceOfChunk
		nextStream     pb.PipLineService_TransferChunkClient
		wg             sync.WaitGroup
		err            error
		isStoreSuccess bool
	)
	failAdds := make([]string, 0)
	// Get chunkId and slice including all chunkserver address that need to store this chunk.
	md, _ := metadata.FromIncomingContext(stream.Context())
	chunkId := md.Get(common.ChunkIdString)[0]
	addresses := md.Get(common.AddressString)

	AddPendingChunk(chunkId)
	defer func() {
		logrus.Infof("chunk: %s, failAdds: %v", chunkId, failAdds)
		currentReply := &pb.TransferChunkReply{
			ChunkId:  chunkId,
			FailAdds: failAdds,
		}
		err = stream.SendAndClose(currentReply)
		// If current chunkserver can not send the result to previous chunkserver, we can not get
		// how many chunkserver have failed, so we treat this situation as a failure.
		if err != nil {
			logrus.Errorf("Fail to close receive stream, error detail: %s", err.Error())
			isStoreSuccess = false
		}
		if isStoreSuccess {
			FinishChunk(chunkId)
		}
	}()
	if len(addresses) > 1 {
		// Todo: try each address until success
		nextStream, err = getNextStream(chunkId, addresses[1:])
		if err != nil {
			logrus.Errorf("Fail to get next stream, error detail: %s", err.Error())
			// It doesn't matter if we can't get the next stream, just handle current chunkserver as the last one.
			failAdds = append(failAdds, addresses[1:]...)
			nextStream = nil
		}
	}
	// Every piece of chunk will be added into pieceChan so that storeChunk function
	// can get all pieces sequentially.
	pieceChan := make(chan *pb.PieceOfChunk)
	errChan := make(chan error)
	wg.Add(1)
	go func() {
		defer wg.Done()
		storeChunk(pieceChan, errChan, chunkId)
	}()
	DNInfo.IncIOLoad()
	defer DNInfo.DecIOLoad()
	// Receive pieces of chunk until there are no more pieces.
	for {
		pieceOfChunk, err = stream.Recv()
		if err == io.EOF {
			close(pieceChan)
			if nextStream != nil {
				previousReply, err := nextStream.CloseAndRecv()
				if err != nil {
					logrus.Errorf("Fail to close send stream, error detail: %s", err.Error())
					failAdds = append(failAdds, addresses[1:]...)
				} else {
					failAdds = append(failAdds, previousReply.FailAdds...)
				}
			}
			// Main thread will wait until goroutine success to store the block.
			wg.Wait()
			if len(errChan) != 0 {
				err = <-errChan
				logrus.Errorf("Fail to store a chunk, error detail: %s", err.Error())
				isStoreSuccess = false
				failAdds = append(failAdds, addresses[0])
				return err
			}
			isStoreSuccess = true
			logrus.Infof("Success to store a chunk, id: %s", chunkId)
			return nil
		} else if err != nil {
			logrus.Errorf("Fail to receive a piece from previous chunkserver, error detail: %s", err.Error())
			close(pieceChan)
			isStoreSuccess = false
			return err
		}
		pieceChan <- pieceOfChunk
		if nextStream != nil {
			err := nextStream.Send(pieceOfChunk)
			if err != nil {
				logrus.Errorf("Fail to send a piece to next chunkserver, error detail: %s", err.Error())
				failAdds = append(failAdds, addresses[1:]...)
				nextStream = nil
			}
		}
	}
}

// getNextStream builds stream to transfer this chunk to next chunkserver in the
// pipeline.
func getNextStream(chunkId string, addresses []string) (pb.PipLineService_TransferChunkClient, error) {
	nextAddress := addresses[0]
	logrus.Infof("Get stream, chunk id: %s, next address: %s", chunkId, nextAddress)
	conn, _ := grpc.Dial(nextAddress+common.AddressDelimiter+viper.GetString(common.ChunkPort), grpc.WithTransportCredentials(insecure.NewCredentials()))
	c := pb.NewPipLineServiceClient(conn)
	newCtx := context.Background()
	for _, address := range addresses {
		newCtx = metadata.AppendToOutgoingContext(newCtx, common.AddressString, address)
	}
	newCtx = metadata.AppendToOutgoingContext(newCtx, common.ChunkIdString, chunkId)
	return c.TransferChunk(newCtx)
}

// StoreChunk stores a chunk as a file named its id in this chunkserver. For I/O
// operation is very slow, this function will be run in a goroutine to not block
// the main thread transferring the chunk to another chunkserver.
func storeChunk(pieceChan chan *pb.PieceOfChunk, errChan chan error, chunkId string) {
	defer close(errChan)
	chunkFile, err := os.Create(viper.GetString(common.ChunkStoragePath) + chunkId + inCompleteFileSuffix)
	if err != nil {
		logrus.Errorf("fail to open a chunk file, error detail: %s", err.Error())
		errChan <- err
	}
	defer chunkFile.Close()
	// Goroutine will be blocked until main thread receive pieces of chunk and put them into pieceChan.
	for piece := range pieceChan {
		if _, err := chunkFile.Write(piece.Piece); err != nil {
			logrus.Errorf("fail to write a piece to chunk file, chunkId = %s, error detail: %s", chunkId, err.Error())
			errChan <- err
			break
		}
	}
}

// DoSendStream2Client calls rpc to send data to client.
func DoSendStream2Client(args *pb.SetupStream2DataNodeArgs, stream pb.SetupStream_SetupStream2DataNodeServer) error {
	//TODO 检查资源完整性
	//wait to return until sendChunk is finished or err occurs
	err := sendChunk(stream, args.ChunkId)
	if err != nil {
		return err
	}
	return nil
}

// sendChunk establishes a pipeline and sends a Chunk to next chunkserver in the
// pipeline. It is used to implement Chunk transmission between chunkservers.
func sendChunk(stream pb.SetupStream_SetupStream2DataNodeServer, chunkId string) error {
	DNInfo.IncIOLoad()
	defer DNInfo.DecIOLoad()
	file, err := os.Open(fmt.Sprintf("./chunks/%s", chunkId))
	defer file.Close()
	if err != nil {
		return err
	}
	for i := 0; i < common.ChunkMBNum; i++ {
		buffer := make([]byte, common.MB)
		n, _ := file.Read(buffer)
		if n == 0 {
			return nil
		}
		err = stream.Send(&pb.Piece{
			Piece: buffer[:n],
		})
		if err != nil {
			return err
		}
	}
	return nil
}

// getLocalChunksId walks through the chunk directory and get all chunks names.
func getLocalChunksId() []string {
	var chunksId []string
	filepath.Walk(viper.GetString(common.ChunkStoragePath), func(path string, info fs.FileInfo, err error) error {
		if info != nil && !info.IsDir() {
			chunksId = append(chunksId, info.Name())
		}
		return nil
	})
	csChunkNumberMonitor.Set(float64(len(chunksId)))
	return chunksId
}

// ConsumeSendingTasks runs in a goroutine. It gets and consumes SendingTask from
// taskChan. In particular, it will send all Chunk to the target chunkservers in
// the SendingTask and merge the result of SendingTask into existing results.
func ConsumeSendingTasks() {
	for chunks := range DNInfo.taskChan {
		var wg sync.WaitGroup
		infoChan := make(chan *ChunkSendInfo)
		resultChan := make(chan *util.ChunkSendResult, len(chunks.Infos))
		goroutineNum := maxGoroutineNum
		if len(chunks.Infos) < maxGoroutineNum {
			goroutineNum = len(chunks.Infos)
		}
		for i := 0; i < goroutineNum; i++ {
			wg.Add(1)
			go func() {
				defer wg.Done()
				consumeSingleChunk(infoChan, resultChan)
			}()
		}
<<<<<<< HEAD
		for pc, dnId := range chunks.infos {
			chunkId := pc.chunkId
=======
		for id, dnId := range chunks.Infos {
			chunkId := id
>>>>>>> 72c141ee
			dataNodeIds := dnId
			adds := make([]string, 0, len(dataNodeIds))
			for i := 0; i < len(dataNodeIds); i++ {
				adds = append(adds, chunks.Adds[dataNodeIds[i]])
			}
			stream, err := getNextStream(chunkId, adds)
			if err != nil {
				// Todo
				stream = nil
				logrus.Errorf("fail to get next stream, error detail: %s", err.Error())
			}
			infoChan <- &ChunkSendInfo{
				stream:      stream,
<<<<<<< HEAD
				chunkId:     chunkId,
				dataNodeIds: dataNodeIds,
				adds:        adds,
				sendType:    pc.sendType,
=======
				ChunkId:     chunkId,
				DataNodeIds: dataNodeIds,
				Adds:        adds,
>>>>>>> 72c141ee
			}
		}
		wg.Wait()
		close(resultChan)
		var newFailSendResult = make(map[string][]string)
		var newSuccessSendResult = make(map[string][]string)
		for result := range resultChan {
			if result.SendType == common.Copy {
				newFailSendResult[result.ChunkId] = result.FailDataNodes
				newSuccessSendResult[result.ChunkId] = result.SuccessDataNodes
			} else if result.SendType == common.Move {
				newFailSendResult[result.ChunkId] = []string{}
				newSuccessSendResult[result.ChunkId] = result.SuccessDataNodes
				go removeChunkById(result.ChunkId)
			}
		}
		Merge2SendResult(newFailSendResult, newSuccessSendResult)
	}
}

type ChunkSendInfo struct {
	stream      pb.PipLineService_TransferChunkClient
<<<<<<< HEAD
	chunkId     string
	dataNodeIds []string
	adds        []string
	sendType    int
=======
	ChunkId     string   `json:"chunk_id"`
	DataNodeIds []string `json:"data_node_ids"`
	Adds        []string `json:"adds"`
>>>>>>> 72c141ee
}

// consumeSingleChunk establishes a pipeline, sends a Chunk to all target chunkserver
// through the pipeline and return the result by the resultChan.
func consumeSingleChunk(infoChan chan *ChunkSendInfo, resultChan chan *util.ChunkSendResult) {
	for info := range infoChan {
<<<<<<< HEAD
		DNInfo.IncIOLoad()

		defaultSingleResult := &util.ChunkSendResult{
			ChunkId:          info.chunkId,
			FailDataNodes:    info.dataNodeIds,
			SuccessDataNodes: info.dataNodeIds[0:0],
			SendType:         info.sendType,
		}
		file, err := os.Open(fmt.Sprintf("./chunks/%s", info.chunkId))
=======
		defaultSingleResult := &util.ChunkSendResult{
			ChunkId:          info.ChunkId,
			FailDataNodes:    info.DataNodeIds,
			SuccessDataNodes: info.DataNodeIds[0:0],
		}
		if info.stream == nil {
			resultChan <- defaultSingleResult
			return
		}
		DNInfo.IncIOLoad()
		file, err := os.Open(common.ChunkStoragePath + info.ChunkId)
>>>>>>> 72c141ee
		if err != nil {
			//TODO 出现错误没有处理
			resultChan <- defaultSingleResult
			DNInfo.DecIOLoad()
			return
		}
		for i := 0; i < common.ChunkMBNum; i++ {
			buffer := make([]byte, common.MB)
			n, _ := file.Read(buffer)
			// sending done
			if n == 0 {
				transferChunkReply, err := info.stream.CloseAndRecv()
				if err != nil {
					DNInfo.DecIOLoad()
					resultChan <- defaultSingleResult
					DNInfo.DecIOLoad()
					file.Close()
					return
				}
<<<<<<< HEAD
				resultChan <- util.ConvReply2SingleResult(transferChunkReply, info.dataNodeIds, info.adds, info.sendType)
=======
				resultChan <- util.ConvReply2SingleResult(transferChunkReply, info.DataNodeIds, info.Adds)
				DNInfo.DecIOLoad()
				file.Close()
>>>>>>> 72c141ee
				return
			}
			err = info.stream.Send(&pb.PieceOfChunk{
				Piece: buffer[:n],
			})
			if err != nil {
				resultChan <- defaultSingleResult
				DNInfo.DecIOLoad()
				file.Close()
				return
			}
		}
		transferChunkReply, err := info.stream.CloseAndRecv()
		if err != nil {
			resultChan <- defaultSingleResult
			DNInfo.DecIOLoad()
			file.Close()
			return
		}
<<<<<<< HEAD
		resultChan <- util.ConvReply2SingleResult(transferChunkReply, info.dataNodeIds, info.adds, info.sendType)
=======
		resultChan <- util.ConvReply2SingleResult(transferChunkReply, info.DataNodeIds, info.Adds)
>>>>>>> 72c141ee
		DNInfo.DecIOLoad()
		file.Close()
	}
}

func removeChunkById(chunkId string) {
	_ = os.Remove(fmt.Sprintf("./chunks/%s", chunkId))
}<|MERGE_RESOLUTION|>--- conflicted
+++ resolved
@@ -29,11 +29,7 @@
 	inCompleteFileSuffix = "_incomplete"
 )
 
-<<<<<<< HEAD
-// RegisterDataNode registers in the Master and get the datanode id
-=======
 // RegisterDataNode register this chunkserver to the master.
->>>>>>> 72c141ee
 func RegisterDataNode() *DataNodeInfo {
 	conn, _ := getMasterConn()
 	c := pb.NewRegisterServiceClient(conn)
@@ -336,13 +332,8 @@
 				consumeSingleChunk(infoChan, resultChan)
 			}()
 		}
-<<<<<<< HEAD
-		for pc, dnId := range chunks.infos {
-			chunkId := pc.chunkId
-=======
 		for id, dnId := range chunks.Infos {
 			chunkId := id
->>>>>>> 72c141ee
 			dataNodeIds := dnId
 			adds := make([]string, 0, len(dataNodeIds))
 			for i := 0; i < len(dataNodeIds); i++ {
@@ -356,16 +347,13 @@
 			}
 			infoChan <- &ChunkSendInfo{
 				stream:      stream,
-<<<<<<< HEAD
+				ChunkId:     chunkId,
+				DataNodeIds: dataNodeIds,
+				Adds:        adds,
 				chunkId:     chunkId,
 				dataNodeIds: dataNodeIds,
 				adds:        adds,
 				sendType:    pc.sendType,
-=======
-				ChunkId:     chunkId,
-				DataNodeIds: dataNodeIds,
-				Adds:        adds,
->>>>>>> 72c141ee
 			}
 		}
 		wg.Wait()
@@ -388,23 +376,28 @@
 
 type ChunkSendInfo struct {
 	stream      pb.PipLineService_TransferChunkClient
-<<<<<<< HEAD
+	ChunkId     string   `json:"chunk_id"`
+	DataNodeIds []string `json:"data_node_ids"`
+	Adds        []string `json:"adds"`
 	chunkId     string
 	dataNodeIds []string
 	adds        []string
 	sendType    int
-=======
-	ChunkId     string   `json:"chunk_id"`
-	DataNodeIds []string `json:"data_node_ids"`
-	Adds        []string `json:"adds"`
->>>>>>> 72c141ee
 }
 
 // consumeSingleChunk establishes a pipeline, sends a Chunk to all target chunkserver
 // through the pipeline and return the result by the resultChan.
 func consumeSingleChunk(infoChan chan *ChunkSendInfo, resultChan chan *util.ChunkSendResult) {
 	for info := range infoChan {
-<<<<<<< HEAD
+		defaultSingleResult := &util.ChunkSendResult{
+			ChunkId:          info.ChunkId,
+			FailDataNodes:    info.DataNodeIds,
+			SuccessDataNodes: info.DataNodeIds[0:0],
+		}
+		if info.stream == nil {
+			resultChan <- defaultSingleResult
+			return
+		}
 		DNInfo.IncIOLoad()
 
 		defaultSingleResult := &util.ChunkSendResult{
@@ -414,19 +407,7 @@
 			SendType:         info.sendType,
 		}
 		file, err := os.Open(fmt.Sprintf("./chunks/%s", info.chunkId))
-=======
-		defaultSingleResult := &util.ChunkSendResult{
-			ChunkId:          info.ChunkId,
-			FailDataNodes:    info.DataNodeIds,
-			SuccessDataNodes: info.DataNodeIds[0:0],
-		}
-		if info.stream == nil {
-			resultChan <- defaultSingleResult
-			return
-		}
-		DNInfo.IncIOLoad()
 		file, err := os.Open(common.ChunkStoragePath + info.ChunkId)
->>>>>>> 72c141ee
 		if err != nil {
 			//TODO 出现错误没有处理
 			resultChan <- defaultSingleResult
@@ -446,13 +427,10 @@
 					file.Close()
 					return
 				}
-<<<<<<< HEAD
-				resultChan <- util.ConvReply2SingleResult(transferChunkReply, info.dataNodeIds, info.adds, info.sendType)
-=======
 				resultChan <- util.ConvReply2SingleResult(transferChunkReply, info.DataNodeIds, info.Adds)
 				DNInfo.DecIOLoad()
 				file.Close()
->>>>>>> 72c141ee
+				resultChan <- util.ConvReply2SingleResult(transferChunkReply, info.dataNodeIds, info.adds, info.sendType)
 				return
 			}
 			err = info.stream.Send(&pb.PieceOfChunk{
@@ -472,11 +450,10 @@
 			file.Close()
 			return
 		}
-<<<<<<< HEAD
 		resultChan <- util.ConvReply2SingleResult(transferChunkReply, info.dataNodeIds, info.adds, info.sendType)
-=======
+		DNInfo.DecIOLoad()
+		file.Close()
 		resultChan <- util.ConvReply2SingleResult(transferChunkReply, info.DataNodeIds, info.Adds)
->>>>>>> 72c141ee
 		DNInfo.DecIOLoad()
 		file.Close()
 	}
