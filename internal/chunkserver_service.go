--- conflicted
+++ resolved
@@ -10,15 +10,13 @@
 	"google.golang.org/grpc"
 	"google.golang.org/grpc/credentials/insecure"
 	"google.golang.org/grpc/metadata"
+	"google.golang.org/grpc/status"
 	"io"
 	"io/fs"
 	"log"
 	"os"
-<<<<<<< HEAD
 	"path/filepath"
-=======
 	"strings"
->>>>>>> ea7fbf14
 	"sync"
 	"time"
 	"tinydfs-base/common"
@@ -26,11 +24,11 @@
 )
 
 const (
-<<<<<<< HEAD
+	heartbeatRetryTime = 5
+)
+
+const (
 	ChunkDir = "../chunks/"
-=======
-	heartbeatRetryTime = 5
->>>>>>> ea7fbf14
 )
 
 // RegisterDataNode 向NameNode注册DataNode，取得ID
@@ -73,29 +71,6 @@
 
 func Heartbeat() {
 	for {
-<<<<<<< HEAD
-		c := pb.NewHeartbeatServiceClient(DNInfo.Conn)
-		heartbeatArgs := &pb.HeartbeatArgs{
-			Id:      DNInfo.Id,
-			ChunkId: getLocalChunksId(),
-		}
-		_, err := c.Heartbeat(context.Background(), heartbeatArgs)
-
-		if err != nil {
-			logrus.Errorf("Fail to heartbeat, error code: %v, error detail: %s,", common.ChunkServerHeartbeatFailed, err.Error())
-			rpcError, _ := status.FromError(err)
-
-			if (rpcError.Details()[0]).(pb.RPCError).Code == common.MasterHeartbeatFailed {
-				logrus.Errorf("[Id=%s] Heartbeat failed. Get ready to reconnect[Times=%d].\n", DNInfo.Id, reconnectCount+1)
-				reconnect()
-				reconnectCount++
-
-				if reconnectCount == viper.GetInt(common.ChunkHeartbeatReconnectCount) {
-					logrus.Fatalf("[Id=%s] Reconnect failed. Offline.\n", DNInfo.Id)
-					break
-				}
-				continue
-=======
 		err := retry.Do(func() error {
 			c := pb.NewHeartbeatServiceClient(DNInfo.Conn)
 			_, err := c.Heartbeat(context.Background(), &pb.HeartbeatArgs{Id: DNInfo.Id})
@@ -104,7 +79,6 @@
 				_ = DNInfo.Conn.Close()
 				DNInfo.Conn = conn
 				return err
->>>>>>> ea7fbf14
 			}
 			return nil
 		}, retry.Attempts(heartbeatRetryTime), retry.Delay(time.Second*5))
